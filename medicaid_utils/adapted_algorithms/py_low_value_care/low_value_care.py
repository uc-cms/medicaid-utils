--- conflicted
+++ resolved
@@ -482,13 +482,8 @@
 	@classmethod
 	def combine_dates_in_claims(cls, st, year, lst_condn, index_col, claims_folder):
 		pdf_dates = cls.get_dates(st, year, lst_condn, index_col, claims_folder)
-<<<<<<< HEAD
-		if os.path.exists(os.path.join(claims_folder, 'ot', f"{st}_{year}.parquet")) \
-			& os.path.exists(os.path.join(claims_folder, 'ip', f"{st}_{year}.parquet")):
-=======
 		if os.path.exists(os.path.join(claims_folder, 'ot', f"{st}_{year-1}.parquet")) \
 			& os.path.exists(os.path.join(claims_folder, 'ip', f"{st}_{year-1}.parquet")):
->>>>>>> 7019eb0e
 			pdf_prior_dates = cls.get_dates(
 				st,
 				year - 1,
@@ -644,7 +639,9 @@
 	)
 
 	pdf_dates = LowValueCare.combine_dates_in_claims(st, year, lst_condn, index_col, out_folder)
-
-	pdf_dates = LowValueCare.construct_low_value_care_measures(
-		dct_measures, dct_denom, pdf_dates
-	)+	pdf_dates = (
+		LowValueCare.construct_low_value_care_measures(
+			pdf_dates, year, dct_measures, dct_denom
+		)
+	)
+	return pdf_dates